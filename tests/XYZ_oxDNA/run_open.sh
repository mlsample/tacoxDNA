#!/bin/bash

CORRECT_OUTPUT_CONF="correct_open_output.oxdna"
CORRECT_OUTPUT_TOP="correct_open_output.top"
OUTPUT_CONF="centerline_open.dat.oxdna"
OUTPUT_TOP="centerline_open.dat.top"
CONF_DIFF_BIN="python3 ../conf_diff.py"

if [ ! -s centerline_open.dat ]
then
	echo "Can't find input files. Are you sure you are in the right folder?"
	exit 1
fi

rm $OUTPUT_CONF $OUTPUT_TOP 2> /dev/null
<<<<<<< HEAD
python3 ../../src/XYZ_oxDNA.py centerline_open.dat -p 0.1 --dsDNA --open --seed=1000
(diff $CORRECT_OUTPUT_CONF $OUTPUT_CONF > /dev/null) && (diff $CORRECT_OUTPUT_TOP $OUTPUT_TOP > /dev/null)
=======
python ../../src/XYZ_oxDNA.py centerline_open.dat -p 0.1 --dsDNA --open --seed=1000
($CONF_DIFF_BIN $CORRECT_OUTPUT_CONF $OUTPUT_CONF > /dev/null) && (diff $CORRECT_OUTPUT_TOP $OUTPUT_TOP > /dev/null)
>>>>>>> acf1d490

if [ $? -ne 0 ]
then
	echo "TEST FAILED";
	exit 1
else
	echo "TEST PASSED";
	rm $OUTPUT_CONF $OUTPUT_TOP
	exit 0
fi <|MERGE_RESOLUTION|>--- conflicted
+++ resolved
@@ -13,13 +13,8 @@
 fi
 
 rm $OUTPUT_CONF $OUTPUT_TOP 2> /dev/null
-<<<<<<< HEAD
 python3 ../../src/XYZ_oxDNA.py centerline_open.dat -p 0.1 --dsDNA --open --seed=1000
-(diff $CORRECT_OUTPUT_CONF $OUTPUT_CONF > /dev/null) && (diff $CORRECT_OUTPUT_TOP $OUTPUT_TOP > /dev/null)
-=======
-python ../../src/XYZ_oxDNA.py centerline_open.dat -p 0.1 --dsDNA --open --seed=1000
 ($CONF_DIFF_BIN $CORRECT_OUTPUT_CONF $OUTPUT_CONF > /dev/null) && (diff $CORRECT_OUTPUT_TOP $OUTPUT_TOP > /dev/null)
->>>>>>> acf1d490
 
 if [ $? -ne 0 ]
 then
