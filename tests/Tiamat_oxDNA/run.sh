--- conflicted
+++ resolved
@@ -13,13 +13,8 @@
 fi
 
 rm $OUTPUT_CONF $OUTPUT_TOP 2> /dev/null
-<<<<<<< HEAD
 python3 ../../src/Tiamat_oxDNA.py --molecule=DNA --tiamat-version=2 input.dnajson
-(diff $CORRECT_OUTPUT $OUTPUT_CONF > /dev/null) && (diff $CORRECT_TOP $OUTPUT_TOP > /dev/null)
-=======
-python ../../src/Tiamat_oxDNA.py --molecule=DNA --tiamat-version=2 input.dnajson
 ($CONF_DIFF_BIN $CORRECT_OUTPUT $OUTPUT_CONF > /dev/null) && (diff $CORRECT_TOP $OUTPUT_TOP > /dev/null)
->>>>>>> acf1d490
 
 if [ $? -ne 0 ]
 then
