--- conflicted
+++ resolved
@@ -13,13 +13,8 @@
 fi
 
 rm $OUTPUT_CONF $OUTPUT_TOP 2> /dev/null
-<<<<<<< HEAD
 python3 ../../src/LAMMPS_oxDNA.py init_lammps.dat
-(diff $CORRECT_OUTPUT $OUTPUT_CONF > /dev/null) && (diff $CORRECT_TOP $OUTPUT_TOP > /dev/null)
-=======
-python ../../src/LAMMPS_oxDNA.py init_lammps.dat
 ($CONF_DIFF_BIN $CORRECT_OUTPUT $OUTPUT_CONF > /dev/null) && (diff $CORRECT_TOP $OUTPUT_TOP > /dev/null)
->>>>>>> acf1d490
 
 if [ $? -ne 0 ]
 then
