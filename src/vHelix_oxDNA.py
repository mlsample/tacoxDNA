--- conflicted
+++ resolved
@@ -1,1105 +1,550 @@
-<<<<<<< HEAD
 #!/usr/bin/env python3
-
-import numpy as np
-import sys, os, math, re
-from collections import OrderedDict
-
-
-def base_identify(X):
-    base_id = ["A", "T", "C", "G"]
-    complementary_base_id = ["T", "A", "G", "C"]
-    return base_id[X], complementary_base_id[X]
-
-
-def GetMatrix(gamma, beta, alpha):
-    gamma = math.radians(gamma)
-    beta = math.radians(beta)
-    alpha = -math.radians(alpha)
-    s1 = math.sin(alpha)
-    s2 = math.sin(beta)
-    s3 = math.sin(gamma)
-    c1 = math.cos(alpha)
-    c2 = math.cos(beta)
-    c3 = math.cos(gamma)
-    a = (c1 * c2)
-    b = (c1 * s3 * s2) + (s1 * c3)
-    c = (c1 * s2 * c3) - (s1 * s3)
-    d = 0 - (s1 * c2)
-    e = 0 - (s1 * s3 * s2) + (c1 * c3)
-    f = 0 - (s1 * s2 * c3) - (c1 * s3)
-    g = 0 - s2
-    h = (s3 * c2)
-    i = (c2 * c3)
-    R = np.array([[a, b, c], [d, e, f], [g, h, i]])
-    return R
-
-
-def export_oxDNA(ma_file, box_size):
-    base_parents = OrderedDict()
-    base_names = []
-    vHelix_names = []
-    first_base_parents = OrderedDict()
-    dups = []
-    helix = 0
-    helix_number = 0
-    helix_t = np.array([0, 0, 0])
-    helix_r = np.array([0, 0, 0])
-    helix_trans = {}
-    helix_rot = {}
-    base = 0
-    first_base_types = {}
-    first_base_trans = {}
-    base_types = {}
-    base_trans = {}
-    base_translation = np.array([1, 1, 1])
-    base_type = 5
-    base_number = 0
-
-    vHelixFile = open(ma_file, "r").readlines()
-    for line in vHelixFile:
-        if "createNode" in line:
-            if "vHelix" in line:
-                helix_number += 1
-                vHelix_names.append(line.split(" ")[3].strip('"').rstrip('";\n'))
-                base = 0  # ERIK seems to be used to keep track if the current item is a helix or a base
-                helix = 1  # ERIK seems to be used to keep track if the current item is a helix or a base
-                if helix_number > 1:
-                    helix_trans["%s" % helix_name] = helix_t
-                    helix_rot["%s" % helix_name] = helix_r
-                    helix_t = np.array([0, 0, 0])
-                    helix_r = np.array([0, 0, 0])
-                helix_name = line.split(" ")[3].strip('"').rstrip('";\n')
-            if "HelixBase" in line:
-                base_number += 1
-                helix = 0  # ERIK seems to be used to keep track if the current item is a helix or a base
-                base = 1  # ERIK seems to be used to keep track if the current item is a helix or a base
-                # if '"forw_2" -p "helix_' in line:
-                #     temp_helix_nr = str(re.findall('helix_\d+',line)[0])
-                #     print 'found forward '+ str(base_number)+' '+temp_helix_nr
-                #
-                # if '"backw_2" -p "helix_' in line:
-                #     temp_helix_nr = str(re.findall('helix_\d+',line)[0])
-                #     print 'found backward ' + str(base_number)+' '+temp_helix_nr
-
-                if base_number > 1:
-                    if float(base_translation[0]) == 0. and float(base_translation[1]) == 0. and float(base_translation[2]) == 0.:
-                        print("defaulting")
-                    first_base_trans["|%s|%s" % (base_parent, base_name)] = base_translation
-                    first_base_types["|%s|%s" % (base_parent, base_name)] = base_type
-                    # base_translation=np.array([0,0,0])
-                    base_type = 5
-                try:
-                    base_parent = line.split(" ")[5].strip('"').rstrip('";\n')
-                    base_name = line.split(" ")[3].strip('"').rstrip('"')
-                    first_base_parents["|%s|%s" % (base_parent, base_name)] = base_parent
-                except:
-                    pass
-
-        if '".t"' in line and helix == 1:
-            try:
-                data = line.split(" ")[4:7]
-                helix_t = np.array([float(data[0]), float(data[1]), float(data[2])])
-            except:
-                print(line)
-                sys.exit()
-        elif '".t"' in line and base == 1:
-            # print "using base"
-            data = line.split(" ")[4:7]
-            base_translation = np.array([float(data[0]), float(data[1]), float(data[2])])
-        if '".r"' in line and helix == 1:
-            try:
-                data = line.split(" ")[4:7]
-                helix_r = np.array([float(data[0]), float(data[1]), float(data[2])])
-            except:
-                print(line)
-                sys.exit()
-        if '".lb"' in line and base == 1:
-            try:
-                base_type = int(line.split(" ")[2].rstrip(";\n"))
-            except:
-                print((line.split(" ")[2].rstrip(";\n")))
-                sys.exit()
-
-        if "createNode" in line and "lightLinker" in line:
-            # print "resetting values"
-            helix_trans["%s" % helix_name] = helix_t
-            helix_rot["%s" % helix_name] = helix_r
-            helix_t = np.array([0, 0, 0])
-            helix_r = np.array([0, 0, 0])
-            first_base_trans["|%s|%s" % (base_parent, base_name)] = base_translation
-            first_base_types["|%s|%s" % (base_parent, base_name)] = base_type
-            # base_translation=np.array([0,0,0])
-            base_type = 5
-            break
-
-    keys = list(first_base_parents.keys())
-
-    x = []
-    for line in keys:
-        if line.split("|")[2].strip("'").rstrip("'") in x:
-            if line.split("|")[2].strip("'").rstrip("'") not in dups:
-                dups.append(line.split("|")[2].strip("'").rstrip("'"))
-        else:
-            x.append(line.split("|")[2].strip("'").rstrip("'"))
-
-    for key in first_base_parents:
-        if key.split("|")[2].strip("'").rstrip("'") in dups:
-            base_parents[key] = first_base_parents[key]
-            base_names.append(key)
-        else:
-            base_parents[key.split("|")[2].strip("'").rstrip("'")] = first_base_parents[key]
-            base_names.append(key.split("|")[2].strip("'").rstrip("'"))
-    keys = list(first_base_trans.keys())
-
-    x = []
-    for line in keys:
-        if line.split("|")[2].strip("'").rstrip("'") in x:
-            if line.split("|")[2].strip("'").rstrip("'") not in dups:
-                dups.append(line.split("|")[2].strip("'").rstrip("'"))
-        else:
-            x.append(line.split("|")[2].strip("'").rstrip("'"))
-
-    for key in first_base_trans:
-        if key.split("|")[2].strip("'").rstrip("'") in dups:
-            base_trans[key] = first_base_trans[key]
-        else:
-            base_trans[key.split("|")[2].strip("'").rstrip("'")] = first_base_trans[key]
-    keys = list(first_base_types.keys())
-    x = []
-    for line in keys:
-        if line.split("|")[2].strip("'").rstrip("'") in x:
-            if line.split("|")[2].strip("'").rstrip("'") not in dups:
-                dups.append(line.split("|")[2].strip("'").rstrip("'"))
-        else:
-            x.append(line.split("|")[2].strip("'").rstrip("'"))
-
-    for key in first_base_types:
-        if key.split("|")[2].strip("'").rstrip("'") in dups:
-            base_types[key] = first_base_types[key]
-        else:
-            base_types[key.split("|")[2].strip("'").rstrip("'")] = first_base_types[key]
-
-    complementary_pair_list = {}
-    # abc=(subprocess.Popen('cat %s |grep "lb"| grep "connectAttr"' % "rod3_10_10_10.ma",
-    # 	shell = True,stdout=subprocess.PIPE,stderr=subprocess.PIPE).communicate()[0].split("\n")[:-1])
-    new_abc = []
-    new_bcd = []
-    for i in vHelixFile:
-        if re.search('connectAttr.+lb', i):
-            new_abc.append(i[:-1])
-        if re.search('connectAttr.+\.bw', i):
-            new_bcd.append(i)
-
-    for line in new_abc:
-        data = line.split(" ")
-        base1 = data[1].strip('"').rstrip('.lb"')
-        base2 = data[2].strip('"').rstrip('.lb";')
-        complementary_pair_list[base1] = base2
-        complementary_pair_list[base2] = base1
-
-    neighbour_list = []
-    # bcd=(subprocess.Popen('cat %s | grep "backw\|forw" |grep ".bw"| grep "connectAttr"| grep ".fw"' % "rod3_10_10_10.ma",
-    # 	shell = True,stdout=subprocess.PIPE,stderr=subprocess.PIPE).communicate()[0].split("\n")[:-1])
-    for line in new_bcd:
-        data = line.split(" ")
-        base1 = data[1].strip('"').rstrip('.bw"')
-        base2 = data[2].strip('"').rstrip('.fw";\n')
-        neighbour_list.append([base1, base2])
-
-    # print len(neighbour_list)
-    # sys.exit()
-    strand_list = []
-    counter = 0
-
-    while counter < len(neighbour_list):
-        found = "no"
-        base1 = neighbour_list[len(neighbour_list) - counter - 1][0]
-        base2 = neighbour_list[len(neighbour_list) - counter - 1][1]
-        for line in strand_list:
-            check = line[-1]
-            if check == base1:
-                found = "yes"
-                line.append(base2)
-        if found == "no":
-            strand_list.append([base1, base2])
-        counter += 1
-
-    moves = 1
-    while moves != 0:
-        moves = 0
-        i = 0
-        for line in strand_list:
-            i += 1
-            j = 0
-            check = line[-1]
-            check2 = line[-2]
-            checkend = line[1]
-            for other_line in strand_list:
-                j += 1
-                other_check = other_line[0]
-                other_check2 = other_line[1]
-                other_checkend = other_line[-1]
-                if check == other_check and check2 == other_check2 and checkend == other_checkend and (i != j):
-                    del strand_list[i - 1]
-                elif check == other_check and check2 == other_check2 and (i != j):
-                    if len(other_line) > len(line):
-                        del strand_list[i - 1]
-                    else:
-                        del strand_list[j - 1]
-                    moves += 1
-                elif other_check == check and (i != j):
-                    for element in other_line[1:]:
-                        line.append(element)
-                    del strand_list[j - 1]
-                    moves += 1
-
-    base_a1s = {}
-    base_CoMs = {}
-    new_base_trans = {}
-    base_array = [1, 0, 3, 2]
-    for name_line in base_names:
-        if "forw" in name_line:
-            for key in complementary_pair_list:
-                base1 = key
-                base2 = complementary_pair_list[key]
-                if base1 == name_line:
-                    partner_base = base2
-                elif base2 == name_line:
-                    partner_base = base1
-            # if base1!=base2:
-            try:
-                own_index = int(base_names.index(name_line))
-            except:
-                print(name_line)
-                print('error at 265')
-                sys.exit()
-            try:
-                own_translation = base_trans[name_line]
-            except:
-                print(own_index)
-                print("failing translation")
-                print(name_line)
-                sys.exit()
-            own_base_type = base_types[name_line]
-
-            own_parent = base_parents[name_line]
-            own_parent_translation = helix_trans[own_parent]
-            own_parent_rotation = helix_rot[own_parent]
-            try:
-                partner_index = int(base_names.index(partner_base))
-            except:
-                print(partner_base)
-                print('error at 284')
-                sys.exit()
-            try:
-                partner_translation = base_trans[partner_base]
-            except:
-                print(partner_index)
-
-                sys.exit()
-            partner_base_type = base_types[partner_base]
-
-            partner_parent = base_parents[partner_base]
-            partner_parent_index = vHelix_names.index(partner_parent)
-            partner_parent_translation = helix_trans[partner_parent]
-            partner_parent_rotation = helix_rot[partner_parent]
-
-            link_versor = (partner_translation - own_translation) / np.linalg.norm(
-                partner_translation - own_translation)
-
-            perp_versor = np.array([-link_versor[1], link_versor[0], 0.])
-            unrotated_CoM_element = (own_translation + (0.8494 * link_versor) - (0.1883 * perp_versor))
-            new_forw_pos = unrotated_CoM_element - ((0.6 * 0.8518) * link_versor)
-            new_backw_pos = unrotated_CoM_element + ((0.6 * 0.8518) * link_versor)
-            rot_mat = GetMatrix(own_parent_rotation[0], own_parent_rotation[1], own_parent_rotation[2])
-            forw_CoM_element = np.dot(rot_mat, unrotated_CoM_element) + own_parent_translation
-
-            rotated_forw_pos = np.dot(rot_mat, new_forw_pos)
-            back_rot_mat = GetMatrix(partner_parent_rotation[0], partner_parent_rotation[1], partner_parent_rotation[2])
-            backw_CoM_element = np.dot(back_rot_mat, unrotated_CoM_element) + partner_parent_translation
-            rotated_backw_pos = np.dot(back_rot_mat, new_backw_pos)
-            base_CoMs[partner_base] = backw_CoM_element
-            base_CoMs[name_line] = forw_CoM_element
-
-            correct_forw_pos = (rotated_forw_pos + own_parent_translation) / 0.8518
-            correct_backw_pos = (rotated_backw_pos + partner_parent_translation) / 0.8518
-            if (correct_forw_pos[0] == correct_backw_pos[0]) and (correct_forw_pos[1] == correct_backw_pos[1]) and (
-                correct_forw_pos[2] == correct_backw_pos[2]):
-                print("error in translation")
-                print((partner_base, name_line, correct_forw_pos))
-                sys.exit()
-            a1 = (correct_backw_pos - correct_forw_pos) / np.linalg.norm(correct_backw_pos - correct_forw_pos)
-            back_a1 = -a1
-            base_a1s[partner_base] = back_a1
-            base_a1s[name_line] = a1
-            new_base_trans[name_line] = correct_forw_pos
-            new_base_trans[partner_base] = correct_backw_pos
-            if (new_base_trans[name_line][0] == new_base_trans[partner_base][0]) and (
-                new_base_trans[name_line][1] == new_base_trans[partner_base][1]) and (
-                new_base_trans[name_line][2] == new_base_trans[partner_base][2]):
-                print("error in storing translation")
-                print((partner_base, name_line, correct_forw_pos))
-                sys.exit()
-            if partner_base_type == 5 and own_base_type == 5:
-                base_types[name_line] = 0
-                base_types[partner_base] = 1
-            elif partner_base_type == 5:
-                comp_base_type = base_array[own_base_type]
-                base_types[partner_base] = comp_base_type
-            elif own_base_type == 5:
-                comp_base_type = base_array[partner_base_type]
-                base_types[name_line] = comp_base_type
-            if (new_forw_pos[0] == 0 and new_forw_pos[1] == 0 and new_forw_pos[2] == 0) or (
-                        new_backw_pos[0] == 0 and new_backw_pos[1] == 0 and new_backw_pos[2] == 0):
-                print(("total_is_zero", name_line, partner_base))
-
-    i = -1
-    for line in base_names:
-        i += 1
-        if line not in list(base_a1s.keys()):
-            base_a1s[line] = [0, 1, 0]
-            base_pos = base_trans[line]
-            base_CoMs[line] = base_pos
-            parent = base_parents[line]
-            parent_translation = helix_trans[parent]
-            parent_rotation = helix_rot[parent]
-            rot_mat = GetMatrix(parent_rotation[0], parent_rotation[1], parent_rotation[2])
-            new_base_trans[line] = ((np.dot(rot_mat, base_pos) + parent_translation) / 0.8518)
-            if base_types[line] == 5:
-                base_types[line] = 0
-                # print new_base_trans[line]
-    # sys.exit()
-    base_numbers = []
-    a1 = []
-    pos = []
-    a3 = []
-    base_letters = []
-    base_letter_array = ["A", "T", "C", "G"]
-    strand_number = 0
-    strand_length = 0
-    nucs_to_current_strand = 0
-    topology = []
-    temp_strand = []
-    base_a3s = {}
-    # print strand_list[0]
-    # print strand_list[0]
-    for strand in strand_list:
-        # print strand
-        '''for element in reversed(strand):
-            temp_strand.append(element)
-        strand=temp_strand
-        temp_strand=[]'''
-
-        nucs_to_current_strand += strand_length
-        # print nucs_to_current_strand, strand_number+1
-        strand_number += 1
-        first_comp_pos = base_CoMs[strand[1]]
-
-        upper_neighbour_list = []
-        lower_neighbour_list = []
-        strand_length = len(strand)
-        circular = 0
-        if strand[0] == strand[
-            -1]:  # find out if the strand is circlar i.e scaffold and remove last base (duplicate with first base)
-            circular = 1
-            temp_strand = strand[:-1]
-            strand = temp_strand
-        if circular == 1 and len(strand) > 1:
-            strand_length = len(strand)
-            lower_neighbour_list.append(nucs_to_current_strand - 1 + strand_length)
-        else:
-            lower_neighbour_list.append(-1)
-        i = 0
-        while i < strand_length - 1:
-            lower_neighbour_list.append(i + nucs_to_current_strand)
-            upper_neighbour_list.append(i + nucs_to_current_strand + 1)
-            i += 1
-        if circular == 1 and len(strand) > 1:
-            upper_neighbour_list.append(nucs_to_current_strand)
-        else:
-            upper_neighbour_list.append(-1)
-        base_numbers = []
-        base_letters = []
-        strand_a3 = []
-        first_CoM = base_CoMs[strand[0]]
-        if strand[1] not in list(base_a3s.keys()):
-            strand_a3.append((first_comp_pos - first_CoM) / np.linalg.norm(first_comp_pos - first_CoM))
-        else:
-            strand_a3.append(base_a3s[strand[1]])
-
-        if first_comp_pos[0] == first_CoM[0] and first_comp_pos[1] == first_CoM[1] and first_comp_pos[2] == first_CoM[
-            2]:
-            print("a1 incalculable strand_end")
-            sys.exit()
-        i = 1
-        for base in strand[1:]:
-            if base not in list(base_a3s.keys()):
-
-                current_pos = base_CoMs[base]
-                previous_pos = base_CoMs[strand[i - 1]]
-                strand_a3.append((current_pos - previous_pos) / np.linalg.norm(current_pos - previous_pos))
-                if base in complementary_pair_list:
-                    complementary_base = complementary_pair_list[base]
-                else:
-                    complementary_base = base
-                base_a3s[complementary_base] = (0 - (current_pos - previous_pos)) / np.linalg.norm(
-                    current_pos - previous_pos)
-            else:
-                strand_a3.append(base_a3s[base])
-            if (current_pos[0] == previous_pos[0]) and (current_pos[1] == previous_pos[1]) and (
-                current_pos[2] == previous_pos[2]):
-                print("a1 incalculable")
-                print(base)
-                print((strand[i - 1]))
-                # sys.exit()
-            i += 1
-        i = 0
-        for base in strand:
-            i += 1
-            base_numbers.append(base_types[base])
-            a1.append(base_a1s[base])
-            pos.append(new_base_trans[base])
-        # print len(strand), len(strand_a3)
-        for line in strand_a3:
-            a3.append(line)
-        for line in base_numbers:
-            index = int(line)
-            try:
-                base_letters.append(base_letter_array[index])
-            except:
-                print(index)
-        for base, low, up in zip(base_letters, lower_neighbour_list, upper_neighbour_list):
-            topology.append("%s %s %s %s" % (strand_number, base, low, up))
-            # print len (base_letters), len(lower_neighbour_list), len(upper_neighbour_list), len (strand_a3)
-
-    basename = os.path.basename(sys.argv[1])
-    top_file = basename + ".top"
-    conf_file = basename + ".oxdna"
-
-    topology_file = open(top_file, "w")
-    topology_file.close()
-
-    configuration_file = open(conf_file, "w")
-    configuration_file.close()
-    total_nucs = len(base_names)
-    total_strands = (strand_number)
-
-    string = "%s %s \n" % (total_nucs, total_strands)
-
-    with open(top_file, "a+") as top:
-        top.write("%s" % string)
-        for line in topology:
-            top.write("%s \n" % line)
-
-    with open(conf_file, "a+") as conf:
-        conf.write("t = 0 \nb = %s %s %s \nE = 0 0 0 \n" % (box_size, box_size, box_size))
-
-        for nuc, versor, a3 in zip(pos, a1, a3):
-            i += 1
-            pos = "%s %s %s" % (nuc[0], nuc[1], nuc[2])
-            versora = "%s %s %s" % (versor[0], versor[1], versor[2])
-            a3_versor = "%s %s %s" % (a3[0], a3[1], a3[2])
-            string = "%s %s %s 0 0 0 0 0 0" % (pos, versora, a3_versor)
-            conf.write("%s \n" % string)
-
-    print("## Wrote data to '%s' / '%s'" % (conf_file, top_file), file=sys.stderr)
-    print("## DONE", file=sys.stderr)
-
-
-def parse_options():
-    shortArgs = 'b:'
-    longArgs = ['box=']
-
-    opts = {
-        "box": 100.,
-    }
-
-    try:
-        import getopt
-        args, positional_args = getopt.gnu_getopt(sys.argv[1:], shortArgs, longArgs)
-        for k in args:
-            if k[0] == '-b' or k[0] == '--box':
-                try:
-                    opts['box'] = float(k[1])
-                    print("## Setting the box size to %f" % opts['box'], file=sys.stderr)
-                except ValueError:
-                    print("The argument of '%s' should be a number (got '%s' instead)" % (k[0], k[1]), file=sys.stderr)
-                    exit(1)
-                    
-        opts['vHelix_file'] = positional_args[0]
-
-    except Exception:
-        print_usage()
-
-    return opts
-
-
-def print_usage():
-    print("USAGE:", file=sys.stderr)
-    print("\t%s vHelix file in Maya .Ma format" % sys.argv[0], file=sys.stderr)
-    print("\t[-b\--box=100]", file=sys.stderr)
-    exit(1)
-
-
-if __name__ == '__main__':
-    if len(sys.argv) < 1:
-        print_usage()
-
-    opts = parse_options()
-    
-    source_file = opts['vHelix_file']
-    box_size = opts['box']
-    
-    export_oxDNA(source_file, box_size)
-=======
-import numpy as np
-import sys, os, math, re
-from collections import OrderedDict
-
-
-def base_identify(X):
-    base_id = ["A", "T", "C", "G"]
-    complementary_base_id = ["T", "A", "G", "C"]
-    return base_id[X], complementary_base_id[X]
-
-
-def GetMatrix(gamma, beta, alpha):
-    gamma = math.radians(gamma)
-    beta = math.radians(beta)
-    alpha = -math.radians(alpha)
-    s1 = math.sin(alpha)
-    s2 = math.sin(beta)
-    s3 = math.sin(gamma)
-    c1 = math.cos(alpha)
-    c2 = math.cos(beta)
-    c3 = math.cos(gamma)
-    a = (c1 * c2)
-    b = (c1 * s3 * s2) + (s1 * c3)
-    c = (c1 * s2 * c3) - (s1 * s3)
-    d = 0 - (s1 * c2)
-    e = 0 - (s1 * s3 * s2) + (c1 * c3)
-    f = 0 - (s1 * s2 * c3) - (c1 * s3)
-    g = 0 - s2
-    h = (s3 * c2)
-    i = (c2 * c3)
-    R = np.array([[a, b, c], [d, e, f], [g, h, i]])
-    return R
-
-
-def export_oxDNA(ma_file, box_size):
-    base_parents = OrderedDict()
-    base_names = []
-    vHelix_names = []
-    first_base_parents = OrderedDict()
-    dups = []
-    helix = 0
-    helix_number = 0
-    helix_t = np.array([0, 0, 0])
-    helix_r = np.array([0, 0, 0])
-    helix_trans = {}
-    helix_rot = {}
-    base = 0
-    first_base_types = {}
-    first_base_trans = {}
-    base_types = {}
-    base_trans = {}
-    base_translation = np.array([1, 1, 1])
-    base_type = 5
-    base_number = 0
-
-    vHelixFile = open(ma_file, "r").readlines()
-    for line in vHelixFile:
-        if "createNode" in line:
-            if "vHelix" in line:
-                helix_number += 1
-                vHelix_names.append(line.split(" ")[3].strip('"').rstrip('";\n'))
-                base = 0  # ERIK seems to be used to keep track if the current item is a helix or a base
-                helix = 1  # ERIK seems to be used to keep track if the current item is a helix or a base
-                if helix_number > 1:
-                    helix_trans["%s" % helix_name] = helix_t
-                    helix_rot["%s" % helix_name] = helix_r
-                    helix_t = np.array([0, 0, 0])
-                    helix_r = np.array([0, 0, 0])
-                helix_name = line.split(" ")[3].strip('"').rstrip('";\n')
-            if "HelixBase" in line:
-                base_number += 1
-                helix = 0  # ERIK seems to be used to keep track if the current item is a helix or a base
-                base = 1  # ERIK seems to be used to keep track if the current item is a helix or a base
-                # if '"forw_2" -p "helix_' in line:
-                #     temp_helix_nr = str(re.findall('helix_\d+',line)[0])
-                #     print 'found forward '+ str(base_number)+' '+temp_helix_nr
-                #
-                # if '"backw_2" -p "helix_' in line:
-                #     temp_helix_nr = str(re.findall('helix_\d+',line)[0])
-                #     print 'found backward ' + str(base_number)+' '+temp_helix_nr
-
-                if base_number > 1:
-                    if float(base_translation[0]) == 0. and float(base_translation[1]) == 0. and float(base_translation[2]) == 0.:
-                        print("defaulting")
-                    first_base_trans["|%s|%s" % (base_parent, base_name)] = base_translation
-                    first_base_types["|%s|%s" % (base_parent, base_name)] = base_type
-                    # base_translation=np.array([0,0,0])
-                    base_type = 5
-                try:
-                    base_parent = line.split(" ")[5].strip('"').rstrip('";\n')
-                    base_name = line.split(" ")[3].strip('"').rstrip('"')
-                    first_base_parents["|%s|%s" % (base_parent, base_name)] = base_parent
-                except:
-                    pass
-
-        if '".t"' in line and helix == 1:
-            try:
-                data = line.split(" ")[4:7]
-                helix_t = np.array([float(data[0]), float(data[1]), float(data[2])])
-            except:
-                print(line)
-                sys.exit()
-        elif '".t"' in line and base == 1:
-            # print "using base"
-            data = line.split(" ")[4:7]
-            base_translation = np.array([float(data[0]), float(data[1]), float(data[2])])
-        if '".r"' in line and helix == 1:
-            try:
-                data = line.split(" ")[4:7]
-                helix_r = np.array([float(data[0]), float(data[1]), float(data[2])])
-            except:
-                print(line)
-                sys.exit()
-        if '".lb"' in line and base == 1:
-            try:
-                base_type = int(line.split(" ")[2].rstrip(";\n"))
-            except:
-                print(line.split(" ")[2].rstrip(";\n"))
-                sys.exit()
-
-        if "createNode" in line and "lightLinker" in line:
-            # print "resetting values"
-            helix_trans["%s" % helix_name] = helix_t
-            helix_rot["%s" % helix_name] = helix_r
-            helix_t = np.array([0, 0, 0])
-            helix_r = np.array([0, 0, 0])
-            first_base_trans["|%s|%s" % (base_parent, base_name)] = base_translation
-            first_base_types["|%s|%s" % (base_parent, base_name)] = base_type
-            # base_translation=np.array([0,0,0])
-            base_type = 5
-            break
-
-    keys = first_base_parents.keys()
-
-    x = []
-    for line in keys:
-        if line.split("|")[2].strip("'").rstrip("'") in x:
-            if line.split("|")[2].strip("'").rstrip("'") not in dups:
-                dups.append(line.split("|")[2].strip("'").rstrip("'"))
-        else:
-            x.append(line.split("|")[2].strip("'").rstrip("'"))
-
-    for key in first_base_parents:
-        if key.split("|")[2].strip("'").rstrip("'") in dups:
-            base_parents[key] = first_base_parents[key]
-            base_names.append(key)
-        else:
-            base_parents[key.split("|")[2].strip("'").rstrip("'")] = first_base_parents[key]
-            base_names.append(key.split("|")[2].strip("'").rstrip("'"))
-    keys = first_base_trans.keys()
-
-    x = []
-    for line in keys:
-        if line.split("|")[2].strip("'").rstrip("'") in x:
-            if line.split("|")[2].strip("'").rstrip("'") not in dups:
-                dups.append(line.split("|")[2].strip("'").rstrip("'"))
-        else:
-            x.append(line.split("|")[2].strip("'").rstrip("'"))
-
-    for key in first_base_trans:
-        if key.split("|")[2].strip("'").rstrip("'") in dups:
-            base_trans[key] = first_base_trans[key]
-        else:
-            base_trans[key.split("|")[2].strip("'").rstrip("'")] = first_base_trans[key]
-    keys = first_base_types.keys()
-    x = []
-    for line in keys:
-        if line.split("|")[2].strip("'").rstrip("'") in x:
-            if line.split("|")[2].strip("'").rstrip("'") not in dups:
-                dups.append(line.split("|")[2].strip("'").rstrip("'"))
-        else:
-            x.append(line.split("|")[2].strip("'").rstrip("'"))
-
-    for key in first_base_types:
-        if key.split("|")[2].strip("'").rstrip("'") in dups:
-            base_types[key] = first_base_types[key]
-        else:
-            base_types[key.split("|")[2].strip("'").rstrip("'")] = first_base_types[key]
-
-    complementary_pair_list = {}
-    # abc=(subprocess.Popen('cat %s |grep "lb"| grep "connectAttr"' % "rod3_10_10_10.ma",
-    # 	shell = True,stdout=subprocess.PIPE,stderr=subprocess.PIPE).communicate()[0].split("\n")[:-1])
-    new_abc = []
-    new_bcd = []
-    for i in vHelixFile:
-        if re.search('connectAttr.+lb', i):
-            new_abc.append(i[:-1])
-        if re.search('connectAttr.+\.bw', i):
-            new_bcd.append(i)
-
-    for line in new_abc:
-        data = line.split(" ")
-        base1 = data[1].strip('"').rstrip('.lb"')
-        base2 = data[2].strip('"').rstrip('.lb";')
-        complementary_pair_list[base1] = base2
-        complementary_pair_list[base2] = base1
-
-    neighbour_list = []
-    # bcd=(subprocess.Popen('cat %s | grep "backw\|forw" |grep ".bw"| grep "connectAttr"| grep ".fw"' % "rod3_10_10_10.ma",
-    # 	shell = True,stdout=subprocess.PIPE,stderr=subprocess.PIPE).communicate()[0].split("\n")[:-1])
-    for line in new_bcd:
-        data = line.split(" ")
-        base1 = data[1].strip('"').rstrip('.bw"')
-        base2 = data[2].strip('"').rstrip('.fw";\n')
-        neighbour_list.append([base1, base2])
-
-    # print len(neighbour_list)
-    # sys.exit()
-    strand_list = []
-    counter = 0
-
-    while counter < len(neighbour_list):
-        found = "no"
-        base1 = neighbour_list[len(neighbour_list) - counter - 1][0]
-        base2 = neighbour_list[len(neighbour_list) - counter - 1][1]
-        for line in strand_list:
-            check = line[-1]
-            if check == base1:
-                found = "yes"
-                line.append(base2)
-        if found == "no":
-            strand_list.append([base1, base2])
-        counter += 1
-
-    moves = 1
-    while moves != 0:
-        moves = 0
-        i = 0
-        for line in strand_list:
-            i += 1
-            j = 0
-            check = line[-1]
-            check2 = line[-2]
-            checkend = line[1]
-            for other_line in strand_list:
-                j += 1
-                other_check = other_line[0]
-                other_check2 = other_line[1]
-                other_checkend = other_line[-1]
-                if check == other_check and check2 == other_check2 and checkend == other_checkend and (i != j):
-                    del strand_list[i - 1]
-                elif check == other_check and check2 == other_check2 and (i != j):
-                    if len(other_line) > len(line):
-                        del strand_list[i - 1]
-                    else:
-                        del strand_list[j - 1]
-                    moves += 1
-                elif other_check == check and (i != j):
-                    for element in other_line[1:]:
-                        line.append(element)
-                    del strand_list[j - 1]
-                    moves += 1
-
-    base_a1s = {}
-    base_CoMs = {}
-    new_base_trans = {}
-    base_array = [1, 0, 3, 2]
-    for name_line in base_names:
-        if "forw" in name_line:
-            for key in complementary_pair_list:
-                base1 = key
-                base2 = complementary_pair_list[key]
-                if base1 == name_line:
-                    partner_base = base2
-                elif base2 == name_line:
-                    partner_base = base1
-            # if base1!=base2:
-            try:
-                own_index = int(base_names.index(name_line))
-            except:
-                print(name_line)
-                print('error at 265')
-                sys.exit()
-            try:
-                own_translation = base_trans[name_line]
-            except:
-                print(own_index)
-                print("failing translation")
-                print(name_line)
-                sys.exit()
-            own_base_type = base_types[name_line]
-
-            own_parent = base_parents[name_line]
-            own_parent_translation = helix_trans[own_parent]
-            own_parent_rotation = helix_rot[own_parent]
-            try:
-                partner_index = int(base_names.index(partner_base))
-            except:
-                print(partner_base)
-                print('error at 284')
-                sys.exit()
-            try:
-                partner_translation = base_trans[partner_base]
-            except:
-                print(partner_index)
-
-                sys.exit()
-            partner_base_type = base_types[partner_base]
-
-            partner_parent = base_parents[partner_base]
-            partner_parent_index = vHelix_names.index(partner_parent)
-            partner_parent_translation = helix_trans[partner_parent]
-            partner_parent_rotation = helix_rot[partner_parent]
-
-            link_versor = (partner_translation - own_translation) / np.linalg.norm(
-                partner_translation - own_translation)
-
-            perp_versor = np.array([-link_versor[1], link_versor[0], 0.])
-            unrotated_CoM_element = (own_translation + (0.8494 * link_versor) - (0.1883 * perp_versor))
-            new_forw_pos = unrotated_CoM_element - ((0.6 * 0.8518) * link_versor)
-            new_backw_pos = unrotated_CoM_element + ((0.6 * 0.8518) * link_versor)
-            rot_mat = GetMatrix(own_parent_rotation[0], own_parent_rotation[1], own_parent_rotation[2])
-            forw_CoM_element = np.dot(rot_mat, unrotated_CoM_element) + own_parent_translation
-
-            rotated_forw_pos = np.dot(rot_mat, new_forw_pos)
-            back_rot_mat = GetMatrix(partner_parent_rotation[0], partner_parent_rotation[1], partner_parent_rotation[2])
-            backw_CoM_element = np.dot(back_rot_mat, unrotated_CoM_element) + partner_parent_translation
-            rotated_backw_pos = np.dot(back_rot_mat, new_backw_pos)
-            base_CoMs[partner_base] = backw_CoM_element
-            base_CoMs[name_line] = forw_CoM_element
-
-            correct_forw_pos = (rotated_forw_pos + own_parent_translation) / 0.8518
-            correct_backw_pos = (rotated_backw_pos + partner_parent_translation) / 0.8518
-            if (correct_forw_pos[0] == correct_backw_pos[0]) and (correct_forw_pos[1] == correct_backw_pos[1]) and (
-                correct_forw_pos[2] == correct_backw_pos[2]):
-                print("error in translation")
-                print(partner_base, name_line, correct_forw_pos)
-                sys.exit()
-            a1 = (correct_backw_pos - correct_forw_pos) / np.linalg.norm(correct_backw_pos - correct_forw_pos)
-            back_a1 = -a1
-            base_a1s[partner_base] = back_a1
-            base_a1s[name_line] = a1
-            new_base_trans[name_line] = correct_forw_pos
-            new_base_trans[partner_base] = correct_backw_pos
-            if (new_base_trans[name_line][0] == new_base_trans[partner_base][0]) and (
-                new_base_trans[name_line][1] == new_base_trans[partner_base][1]) and (
-                new_base_trans[name_line][2] == new_base_trans[partner_base][2]):
-                print("error in storing translation")
-                print(partner_base, name_line, correct_forw_pos)
-                sys.exit()
-            if partner_base_type == 5 and own_base_type == 5:
-                base_types[name_line] = 0
-                base_types[partner_base] = 1
-            elif partner_base_type == 5:
-                comp_base_type = base_array[own_base_type]
-                base_types[partner_base] = comp_base_type
-            elif own_base_type == 5:
-                comp_base_type = base_array[partner_base_type]
-                base_types[name_line] = comp_base_type
-            if (new_forw_pos[0] == 0 and new_forw_pos[1] == 0 and new_forw_pos[2] == 0) or (
-                        new_backw_pos[0] == 0 and new_backw_pos[1] == 0 and new_backw_pos[2] == 0):
-                print("total_is_zero", name_line, partner_base)
-
-    i = -1
-    for line in base_names:
-        i += 1
-        if line not in base_a1s.keys():
-            base_a1s[line] = [0, 1, 0]
-            base_pos = base_trans[line]
-            base_CoMs[line] = base_pos
-            parent = base_parents[line]
-            parent_translation = helix_trans[parent]
-            parent_rotation = helix_rot[parent]
-            rot_mat = GetMatrix(parent_rotation[0], parent_rotation[1], parent_rotation[2])
-            new_base_trans[line] = ((np.dot(rot_mat, base_pos) + parent_translation) / 0.8518)
-            if base_types[line] == 5:
-                base_types[line] = 0
-                # print new_base_trans[line]
-    # sys.exit()
-    base_numbers = []
-    a1 = []
-    pos = []
-    a3 = []
-    base_letters = []
-    base_letter_array = ["A", "T", "G", "C"]
-    strand_number = 0
-    strand_length = 0
-    nucs_to_current_strand = 0
-    topology = []
-    temp_strand = []
-    base_a3s = {}
-    # print strand_list[0]
-    # print strand_list[0]
-    for strand in strand_list:
-        # print strand
-        '''for element in reversed(strand):
-            temp_strand.append(element)
-        strand=temp_strand
-        temp_strand=[]'''
-
-        nucs_to_current_strand += strand_length
-        # print nucs_to_current_strand, strand_number+1
-        strand_number += 1
-        first_comp_pos = base_CoMs[strand[1]]
-
-        upper_neighbour_list = []
-        lower_neighbour_list = []
-        strand_length = len(strand)
-        circular = 0
-        if strand[0] == strand[-1]:  # find out if the strand is circlar i.e scaffold and remove last base (duplicate with first base)
-            circular = 1
-            temp_strand = strand[:-1]
-            strand = temp_strand
-        if circular == 1 and len(strand) > 1:
-            strand_length = len(strand)
-            lower_neighbour_list.append(nucs_to_current_strand - 1 + strand_length)
-        else:
-            lower_neighbour_list.append(-1)
-        i = 0
-        while i < strand_length - 1:
-            lower_neighbour_list.append(i + nucs_to_current_strand)
-            upper_neighbour_list.append(i + nucs_to_current_strand + 1)
-            i += 1
-        if circular == 1 and len(strand) > 1:
-            upper_neighbour_list.append(nucs_to_current_strand)
-        else:
-            upper_neighbour_list.append(-1)
-        base_numbers = []
-        base_letters = []
-        strand_a3 = []
-        first_CoM = base_CoMs[strand[0]]
-        if strand[1] not in base_a3s.keys():
-            strand_a3.append((first_comp_pos - first_CoM) / np.linalg.norm(first_comp_pos - first_CoM))
-        else:
-            strand_a3.append(base_a3s[strand[1]])
-
-        if first_comp_pos[0] == first_CoM[0] and first_comp_pos[1] == first_CoM[1] and first_comp_pos[2] == first_CoM[
-            2]:
-            print("a1 incalculable strand_end")
-            sys.exit()
-        i = 1
-        for base in strand[1:]:
-            if base not in base_a3s.keys():
-
-                current_pos = base_CoMs[base]
-                previous_pos = base_CoMs[strand[i - 1]]
-                strand_a3.append((current_pos - previous_pos) / np.linalg.norm(current_pos - previous_pos))
-                if base in complementary_pair_list:
-                    complementary_base = complementary_pair_list[base]
-                else:
-                    complementary_base = base
-                base_a3s[complementary_base] = (0 - (current_pos - previous_pos)) / np.linalg.norm(current_pos - previous_pos)
-            else:
-                strand_a3.append(base_a3s[base])
-            if (current_pos[0] == previous_pos[0]) and (current_pos[1] == previous_pos[1]) and (
-                current_pos[2] == previous_pos[2]):
-                print("a1 incalculable")
-                print(base)
-                print(strand[i - 1])
-                # sys.exit()
-            i += 1
-        i = 0
-        for base in strand:
-            i += 1
-            base_numbers.append(base_types[base])
-            a1.append(base_a1s[base])
-            pos.append(new_base_trans[base])
-        # print len(strand), len(strand_a3)
-        for line in strand_a3:
-            a3.append(line)
-        for line in base_numbers:
-            index = int(line)
-            try:
-                base_letters.append(base_letter_array[index])
-            except:
-                print(index)
-        for base, low, up in zip(base_letters, lower_neighbour_list, upper_neighbour_list):
-            topology.append("%s %s %s %s" % (strand_number, base, low, up))
-            # print len (base_letters), len(lower_neighbour_list), len(upper_neighbour_list), len (strand_a3)
-
-    basename = os.path.basename(sys.argv[1])
-    top_file = basename + ".top"
-    conf_file = basename + ".oxdna"
-
-    topology_file = open(top_file, "w")
-    topology_file.close()
-
-    configuration_file = open(conf_file, "w")
-    configuration_file.close()
-    total_nucs = len(base_names)
-    total_strands = (strand_number)
-
-    string = "%s %s \n" % (total_nucs, total_strands)
-
-    with open(top_file, "a+") as top:
-        top.write("%s" % string)
-        for line in topology:
-            top.write("%s \n" % line)
-
-    with open(conf_file, "a+") as conf:
-        conf.write("t = 0 \nb = %s %s %s \nE = 0 0 0 \n" % (box_size, box_size, box_size))
-
-        for nuc, versor, a3 in zip(pos, a1, a3):
-            i += 1
-            pos = "%s %s %s" % (nuc[0], nuc[1], nuc[2])
-            versora = "%s %s %s" % (versor[0], versor[1], versor[2])
-            a3_versor = "%s %s %s" % (a3[0], a3[1], a3[2])
-            string = "%s %s %s 0 0 0 0 0 0" % (pos, versora, a3_versor)
-            conf.write("%s \n" % string)
-
-    print >> sys.stderr, "## Wrote data to '%s' / '%s'" % (conf_file, top_file)
-    print >> sys.stderr, "## DONE"
-
-
-def parse_options():
-    shortArgs = 'b:'
-    longArgs = ['box=']
-
-    opts = {
-        "box": 100.,
-    }
-
-    try:
-        import getopt
-        args, positional_args = getopt.gnu_getopt(sys.argv[1:], shortArgs, longArgs)
-        for k in args:
-            if k[0] == '-b' or k[0] == '--box':
-                try:
-                    opts['box'] = float(k[1])
-                    print >> sys.stderr, "## Setting the box size to %f" % opts['box']
-                except ValueError:
-                    print >> sys.stderr, "The argument of '%s' should be a number (got '%s' instead)" % (k[0], k[1])
-                    exit(1)
-                    
-        opts['vHelix_file'] = positional_args[0]
-
-    except Exception:
-        print_usage()
-
-    return opts
-
-
-def print_usage():
-    print >> sys.stderr, "USAGE:"
-    print >> sys.stderr, "\t%s vHelix file in Maya .Ma format" % sys.argv[0]
-    print >> sys.stderr, "\t[-b\--box=100]"
-    exit(1)
-
-
-if __name__ == '__main__':
-    if len(sys.argv) < 2:
-        print_usage()
-
-    opts = parse_options()
-    
-    source_file = opts['vHelix_file']
-    box_size = opts['box']
-    
-    export_oxDNA(source_file, box_size)
->>>>>>> acf1d490
+import numpy as np
+import sys, os, math, re
+from collections import OrderedDict
+
+
+def base_identify(X):
+    base_id = ["A", "T", "C", "G"]
+    complementary_base_id = ["T", "A", "G", "C"]
+    return base_id[X], complementary_base_id[X]
+
+
+def GetMatrix(gamma, beta, alpha):
+    gamma = math.radians(gamma)
+    beta = math.radians(beta)
+    alpha = -math.radians(alpha)
+    s1 = math.sin(alpha)
+    s2 = math.sin(beta)
+    s3 = math.sin(gamma)
+    c1 = math.cos(alpha)
+    c2 = math.cos(beta)
+    c3 = math.cos(gamma)
+    a = (c1 * c2)
+    b = (c1 * s3 * s2) + (s1 * c3)
+    c = (c1 * s2 * c3) - (s1 * s3)
+    d = 0 - (s1 * c2)
+    e = 0 - (s1 * s3 * s2) + (c1 * c3)
+    f = 0 - (s1 * s2 * c3) - (c1 * s3)
+    g = 0 - s2
+    h = (s3 * c2)
+    i = (c2 * c3)
+    R = np.array([[a, b, c], [d, e, f], [g, h, i]])
+    return R
+
+
+def export_oxDNA(ma_file, box_size):
+    base_parents = OrderedDict()
+    base_names = []
+    vHelix_names = []
+    first_base_parents = OrderedDict()
+    dups = []
+    helix = 0
+    helix_number = 0
+    helix_t = np.array([0, 0, 0])
+    helix_r = np.array([0, 0, 0])
+    helix_trans = {}
+    helix_rot = {}
+    base = 0
+    first_base_types = {}
+    first_base_trans = {}
+    base_types = {}
+    base_trans = {}
+    base_translation = np.array([1, 1, 1])
+    base_type = 5
+    base_number = 0
+
+    vHelixFile = open(ma_file, "r").readlines()
+    for line in vHelixFile:
+        if "createNode" in line:
+            if "vHelix" in line:
+                helix_number += 1
+                vHelix_names.append(line.split(" ")[3].strip('"').rstrip('";\n'))
+                base = 0  # ERIK seems to be used to keep track if the current item is a helix or a base
+                helix = 1  # ERIK seems to be used to keep track if the current item is a helix or a base
+                if helix_number > 1:
+                    helix_trans["%s" % helix_name] = helix_t
+                    helix_rot["%s" % helix_name] = helix_r
+                    helix_t = np.array([0, 0, 0])
+                    helix_r = np.array([0, 0, 0])
+                helix_name = line.split(" ")[3].strip('"').rstrip('";\n')
+            if "HelixBase" in line:
+                base_number += 1
+                helix = 0  # ERIK seems to be used to keep track if the current item is a helix or a base
+                base = 1  # ERIK seems to be used to keep track if the current item is a helix or a base
+                # if '"forw_2" -p "helix_' in line:
+                #     temp_helix_nr = str(re.findall('helix_\d+',line)[0])
+                #     print 'found forward '+ str(base_number)+' '+temp_helix_nr
+                #
+                # if '"backw_2" -p "helix_' in line:
+                #     temp_helix_nr = str(re.findall('helix_\d+',line)[0])
+                #     print 'found backward ' + str(base_number)+' '+temp_helix_nr
+
+                if base_number > 1:
+                    if float(base_translation[0]) == 0. and float(base_translation[1]) == 0. and float(base_translation[2]) == 0.:
+                        print("defaulting")
+                    first_base_trans["|%s|%s" % (base_parent, base_name)] = base_translation
+                    first_base_types["|%s|%s" % (base_parent, base_name)] = base_type
+                    # base_translation=np.array([0,0,0])
+                    base_type = 5
+                try:
+                    base_parent = line.split(" ")[5].strip('"').rstrip('";\n')
+                    base_name = line.split(" ")[3].strip('"').rstrip('"')
+                    first_base_parents["|%s|%s" % (base_parent, base_name)] = base_parent
+                except:
+                    pass
+
+        if '".t"' in line and helix == 1:
+            try:
+                data = line.split(" ")[4:7]
+                helix_t = np.array([float(data[0]), float(data[1]), float(data[2])])
+            except:
+                print(line)
+                sys.exit()
+        elif '".t"' in line and base == 1:
+            # print "using base"
+            data = line.split(" ")[4:7]
+            base_translation = np.array([float(data[0]), float(data[1]), float(data[2])])
+        if '".r"' in line and helix == 1:
+            try:
+                data = line.split(" ")[4:7]
+                helix_r = np.array([float(data[0]), float(data[1]), float(data[2])])
+            except:
+                print(line)
+                sys.exit()
+        if '".lb"' in line and base == 1:
+            try:
+                base_type = int(line.split(" ")[2].rstrip(";\n"))
+            except:
+                print(line.split(" ")[2].rstrip(";\n"))
+                sys.exit()
+
+        if "createNode" in line and "lightLinker" in line:
+            # print "resetting values"
+            helix_trans["%s" % helix_name] = helix_t
+            helix_rot["%s" % helix_name] = helix_r
+            helix_t = np.array([0, 0, 0])
+            helix_r = np.array([0, 0, 0])
+            first_base_trans["|%s|%s" % (base_parent, base_name)] = base_translation
+            first_base_types["|%s|%s" % (base_parent, base_name)] = base_type
+            # base_translation=np.array([0,0,0])
+            base_type = 5
+            break
+
+    keys = first_base_parents.keys()
+
+    x = []
+    for line in keys:
+        if line.split("|")[2].strip("'").rstrip("'") in x:
+            if line.split("|")[2].strip("'").rstrip("'") not in dups:
+                dups.append(line.split("|")[2].strip("'").rstrip("'"))
+        else:
+            x.append(line.split("|")[2].strip("'").rstrip("'"))
+
+    for key in first_base_parents:
+        if key.split("|")[2].strip("'").rstrip("'") in dups:
+            base_parents[key] = first_base_parents[key]
+            base_names.append(key)
+        else:
+            base_parents[key.split("|")[2].strip("'").rstrip("'")] = first_base_parents[key]
+            base_names.append(key.split("|")[2].strip("'").rstrip("'"))
+    keys = first_base_trans.keys()
+
+    x = []
+    for line in keys:
+        if line.split("|")[2].strip("'").rstrip("'") in x:
+            if line.split("|")[2].strip("'").rstrip("'") not in dups:
+                dups.append(line.split("|")[2].strip("'").rstrip("'"))
+        else:
+            x.append(line.split("|")[2].strip("'").rstrip("'"))
+
+    for key in first_base_trans:
+        if key.split("|")[2].strip("'").rstrip("'") in dups:
+            base_trans[key] = first_base_trans[key]
+        else:
+            base_trans[key.split("|")[2].strip("'").rstrip("'")] = first_base_trans[key]
+    keys = first_base_types.keys()
+    x = []
+    for line in keys:
+        if line.split("|")[2].strip("'").rstrip("'") in x:
+            if line.split("|")[2].strip("'").rstrip("'") not in dups:
+                dups.append(line.split("|")[2].strip("'").rstrip("'"))
+        else:
+            x.append(line.split("|")[2].strip("'").rstrip("'"))
+
+    for key in first_base_types:
+        if key.split("|")[2].strip("'").rstrip("'") in dups:
+            base_types[key] = first_base_types[key]
+        else:
+            base_types[key.split("|")[2].strip("'").rstrip("'")] = first_base_types[key]
+
+    complementary_pair_list = {}
+    # abc=(subprocess.Popen('cat %s |grep "lb"| grep "connectAttr"' % "rod3_10_10_10.ma",
+    # 	shell = True,stdout=subprocess.PIPE,stderr=subprocess.PIPE).communicate()[0].split("\n")[:-1])
+    new_abc = []
+    new_bcd = []
+    for i in vHelixFile:
+        if re.search('connectAttr.+lb', i):
+            new_abc.append(i[:-1])
+        if re.search('connectAttr.+\.bw', i):
+            new_bcd.append(i)
+
+    for line in new_abc:
+        data = line.split(" ")
+        base1 = data[1].strip('"').rstrip('.lb"')
+        base2 = data[2].strip('"').rstrip('.lb";')
+        complementary_pair_list[base1] = base2
+        complementary_pair_list[base2] = base1
+
+    neighbour_list = []
+    # bcd=(subprocess.Popen('cat %s | grep "backw\|forw" |grep ".bw"| grep "connectAttr"| grep ".fw"' % "rod3_10_10_10.ma",
+    # 	shell = True,stdout=subprocess.PIPE,stderr=subprocess.PIPE).communicate()[0].split("\n")[:-1])
+    for line in new_bcd:
+        data = line.split(" ")
+        base1 = data[1].strip('"').rstrip('.bw"')
+        base2 = data[2].strip('"').rstrip('.fw";\n')
+        neighbour_list.append([base1, base2])
+
+    # print len(neighbour_list)
+    # sys.exit()
+    strand_list = []
+    counter = 0
+
+    while counter < len(neighbour_list):
+        found = "no"
+        base1 = neighbour_list[len(neighbour_list) - counter - 1][0]
+        base2 = neighbour_list[len(neighbour_list) - counter - 1][1]
+        for line in strand_list:
+            check = line[-1]
+            if check == base1:
+                found = "yes"
+                line.append(base2)
+        if found == "no":
+            strand_list.append([base1, base2])
+        counter += 1
+
+    moves = 1
+    while moves != 0:
+        moves = 0
+        i = 0
+        for line in strand_list:
+            i += 1
+            j = 0
+            check = line[-1]
+            check2 = line[-2]
+            checkend = line[1]
+            for other_line in strand_list:
+                j += 1
+                other_check = other_line[0]
+                other_check2 = other_line[1]
+                other_checkend = other_line[-1]
+                if check == other_check and check2 == other_check2 and checkend == other_checkend and (i != j):
+                    del strand_list[i - 1]
+                elif check == other_check and check2 == other_check2 and (i != j):
+                    if len(other_line) > len(line):
+                        del strand_list[i - 1]
+                    else:
+                        del strand_list[j - 1]
+                    moves += 1
+                elif other_check == check and (i != j):
+                    for element in other_line[1:]:
+                        line.append(element)
+                    del strand_list[j - 1]
+                    moves += 1
+
+    base_a1s = {}
+    base_CoMs = {}
+    new_base_trans = {}
+    base_array = [1, 0, 3, 2]
+    for name_line in base_names:
+        if "forw" in name_line:
+            for key in complementary_pair_list:
+                base1 = key
+                base2 = complementary_pair_list[key]
+                if base1 == name_line:
+                    partner_base = base2
+                elif base2 == name_line:
+                    partner_base = base1
+            # if base1!=base2:
+            try:
+                own_index = int(base_names.index(name_line))
+            except:
+                print(name_line)
+                print('error at 265')
+                sys.exit()
+            try:
+                own_translation = base_trans[name_line]
+            except:
+                print(own_index)
+                print("failing translation")
+                print(name_line)
+                sys.exit()
+            own_base_type = base_types[name_line]
+
+            own_parent = base_parents[name_line]
+            own_parent_translation = helix_trans[own_parent]
+            own_parent_rotation = helix_rot[own_parent]
+            try:
+                partner_index = int(base_names.index(partner_base))
+            except:
+                print(partner_base)
+                print('error at 284')
+                sys.exit()
+            try:
+                partner_translation = base_trans[partner_base]
+            except:
+                print(partner_index)
+
+                sys.exit()
+            partner_base_type = base_types[partner_base]
+
+            partner_parent = base_parents[partner_base]
+            partner_parent_index = vHelix_names.index(partner_parent)
+            partner_parent_translation = helix_trans[partner_parent]
+            partner_parent_rotation = helix_rot[partner_parent]
+
+            link_versor = (partner_translation - own_translation) / np.linalg.norm(
+                partner_translation - own_translation)
+
+            perp_versor = np.array([-link_versor[1], link_versor[0], 0.])
+            unrotated_CoM_element = (own_translation + (0.8494 * link_versor) - (0.1883 * perp_versor))
+            new_forw_pos = unrotated_CoM_element - ((0.6 * 0.8518) * link_versor)
+            new_backw_pos = unrotated_CoM_element + ((0.6 * 0.8518) * link_versor)
+            rot_mat = GetMatrix(own_parent_rotation[0], own_parent_rotation[1], own_parent_rotation[2])
+            forw_CoM_element = np.dot(rot_mat, unrotated_CoM_element) + own_parent_translation
+
+            rotated_forw_pos = np.dot(rot_mat, new_forw_pos)
+            back_rot_mat = GetMatrix(partner_parent_rotation[0], partner_parent_rotation[1], partner_parent_rotation[2])
+            backw_CoM_element = np.dot(back_rot_mat, unrotated_CoM_element) + partner_parent_translation
+            rotated_backw_pos = np.dot(back_rot_mat, new_backw_pos)
+            base_CoMs[partner_base] = backw_CoM_element
+            base_CoMs[name_line] = forw_CoM_element
+
+            correct_forw_pos = (rotated_forw_pos + own_parent_translation) / 0.8518
+            correct_backw_pos = (rotated_backw_pos + partner_parent_translation) / 0.8518
+            if (correct_forw_pos[0] == correct_backw_pos[0]) and (correct_forw_pos[1] == correct_backw_pos[1]) and (
+                correct_forw_pos[2] == correct_backw_pos[2]):
+                print("error in translation")
+                print(partner_base, name_line, correct_forw_pos)
+                sys.exit()
+            a1 = (correct_backw_pos - correct_forw_pos) / np.linalg.norm(correct_backw_pos - correct_forw_pos)
+            back_a1 = -a1
+            base_a1s[partner_base] = back_a1
+            base_a1s[name_line] = a1
+            new_base_trans[name_line] = correct_forw_pos
+            new_base_trans[partner_base] = correct_backw_pos
+            if (new_base_trans[name_line][0] == new_base_trans[partner_base][0]) and (
+                new_base_trans[name_line][1] == new_base_trans[partner_base][1]) and (
+                new_base_trans[name_line][2] == new_base_trans[partner_base][2]):
+                print("error in storing translation")
+                print(partner_base, name_line, correct_forw_pos)
+                sys.exit()
+            if partner_base_type == 5 and own_base_type == 5:
+                base_types[name_line] = 0
+                base_types[partner_base] = 1
+            elif partner_base_type == 5:
+                comp_base_type = base_array[own_base_type]
+                base_types[partner_base] = comp_base_type
+            elif own_base_type == 5:
+                comp_base_type = base_array[partner_base_type]
+                base_types[name_line] = comp_base_type
+            if (new_forw_pos[0] == 0 and new_forw_pos[1] == 0 and new_forw_pos[2] == 0) or (
+                        new_backw_pos[0] == 0 and new_backw_pos[1] == 0 and new_backw_pos[2] == 0):
+                print("total_is_zero", name_line, partner_base)
+
+    i = -1
+    for line in base_names:
+        i += 1
+        if line not in base_a1s.keys():
+            base_a1s[line] = [0, 1, 0]
+            base_pos = base_trans[line]
+            base_CoMs[line] = base_pos
+            parent = base_parents[line]
+            parent_translation = helix_trans[parent]
+            parent_rotation = helix_rot[parent]
+            rot_mat = GetMatrix(parent_rotation[0], parent_rotation[1], parent_rotation[2])
+            new_base_trans[line] = ((np.dot(rot_mat, base_pos) + parent_translation) / 0.8518)
+            if base_types[line] == 5:
+                base_types[line] = 0
+                # print new_base_trans[line]
+    # sys.exit()
+    base_numbers = []
+    a1 = []
+    pos = []
+    a3 = []
+    base_letters = []
+    base_letter_array = ["A", "T", "G", "C"]
+    strand_number = 0
+    strand_length = 0
+    nucs_to_current_strand = 0
+    topology = []
+    temp_strand = []
+    base_a3s = {}
+    # print strand_list[0]
+    # print strand_list[0]
+    for strand in strand_list:
+        # print strand
+        '''for element in reversed(strand):
+            temp_strand.append(element)
+        strand=temp_strand
+        temp_strand=[]'''
+
+        nucs_to_current_strand += strand_length
+        # print nucs_to_current_strand, strand_number+1
+        strand_number += 1
+        first_comp_pos = base_CoMs[strand[1]]
+
+        upper_neighbour_list = []
+        lower_neighbour_list = []
+        strand_length = len(strand)
+        circular = 0
+        if strand[0] == strand[-1]:  # find out if the strand is circlar i.e scaffold and remove last base (duplicate with first base)
+            circular = 1
+            temp_strand = strand[:-1]
+            strand = temp_strand
+        if circular == 1 and len(strand) > 1:
+            strand_length = len(strand)
+            lower_neighbour_list.append(nucs_to_current_strand - 1 + strand_length)
+        else:
+            lower_neighbour_list.append(-1)
+        i = 0
+        while i < strand_length - 1:
+            lower_neighbour_list.append(i + nucs_to_current_strand)
+            upper_neighbour_list.append(i + nucs_to_current_strand + 1)
+            i += 1
+        if circular == 1 and len(strand) > 1:
+            upper_neighbour_list.append(nucs_to_current_strand)
+        else:
+            upper_neighbour_list.append(-1)
+        base_numbers = []
+        base_letters = []
+        strand_a3 = []
+        first_CoM = base_CoMs[strand[0]]
+        if strand[1] not in base_a3s.keys():
+            strand_a3.append((first_comp_pos - first_CoM) / np.linalg.norm(first_comp_pos - first_CoM))
+        else:
+            strand_a3.append(base_a3s[strand[1]])
+
+        if first_comp_pos[0] == first_CoM[0] and first_comp_pos[1] == first_CoM[1] and first_comp_pos[2] == first_CoM[
+            2]:
+            print("a1 incalculable strand_end")
+            sys.exit()
+        i = 1
+        for base in strand[1:]:
+            if base not in base_a3s.keys():
+
+                current_pos = base_CoMs[base]
+                previous_pos = base_CoMs[strand[i - 1]]
+                strand_a3.append((current_pos - previous_pos) / np.linalg.norm(current_pos - previous_pos))
+                if base in complementary_pair_list:
+                    complementary_base = complementary_pair_list[base]
+                else:
+                    complementary_base = base
+                base_a3s[complementary_base] = (0 - (current_pos - previous_pos)) / np.linalg.norm(current_pos - previous_pos)
+            else:
+                strand_a3.append(base_a3s[base])
+            if (current_pos[0] == previous_pos[0]) and (current_pos[1] == previous_pos[1]) and (
+                current_pos[2] == previous_pos[2]):
+                print("a1 incalculable")
+                print(base)
+                print(strand[i - 1])
+                # sys.exit()
+            i += 1
+        i = 0
+        for base in strand:
+            i += 1
+            base_numbers.append(base_types[base])
+            a1.append(base_a1s[base])
+            pos.append(new_base_trans[base])
+        # print len(strand), len(strand_a3)
+        for line in strand_a3:
+            a3.append(line)
+        for line in base_numbers:
+            index = int(line)
+            try:
+                base_letters.append(base_letter_array[index])
+            except:
+                print(index)
+        for base, low, up in zip(base_letters, lower_neighbour_list, upper_neighbour_list):
+            topology.append("%s %s %s %s" % (strand_number, base, low, up))
+            # print len (base_letters), len(lower_neighbour_list), len(upper_neighbour_list), len (strand_a3)
+
+    basename = os.path.basename(sys.argv[1])
+    top_file = basename + ".top"
+    conf_file = basename + ".oxdna"
+
+    topology_file = open(top_file, "w")
+    topology_file.close()
+
+    configuration_file = open(conf_file, "w")
+    configuration_file.close()
+    total_nucs = len(base_names)
+    total_strands = (strand_number)
+
+    string = "%s %s \n" % (total_nucs, total_strands)
+
+    with open(top_file, "a+") as top:
+        top.write("%s" % string)
+        for line in topology:
+            top.write("%s \n" % line)
+
+    with open(conf_file, "a+") as conf:
+        conf.write("t = 0 \nb = %s %s %s \nE = 0 0 0 \n" % (box_size, box_size, box_size))
+
+        for nuc, versor, a3 in zip(pos, a1, a3):
+            i += 1
+            pos = "%s %s %s" % (nuc[0], nuc[1], nuc[2])
+            versora = "%s %s %s" % (versor[0], versor[1], versor[2])
+            a3_versor = "%s %s %s" % (a3[0], a3[1], a3[2])
+            string = "%s %s %s 0 0 0 0 0 0" % (pos, versora, a3_versor)
+            conf.write("%s \n" % string)
+
+    print("## Wrote data to '%s' / '%s'" % (conf_file, top_file), file=sys.stderr)
+    print("## DONE", file=sys.stderr)
+
+
+def parse_options():
+    shortArgs = 'b:'
+    longArgs = ['box=']
+
+    opts = {
+        "box": 100.,
+    }
+
+    try:
+        import getopt
+        args, positional_args = getopt.gnu_getopt(sys.argv[1:], shortArgs, longArgs)
+        for k in args:
+            if k[0] == '-b' or k[0] == '--box':
+                try:
+                    opts['box'] = float(k[1])
+                    print("## Setting the box size to %f" % opts['box'], file=sys.stderr)
+                except ValueError:
+                    print("The argument of '%s' should be a number (got '%s' instead)" % (k[0], k[1]), file=sys.stderr)
+                    exit(1)
+                    
+        opts['vHelix_file'] = positional_args[0]
+
+    except Exception:
+        print_usage()
+
+    return opts
+
+
+def print_usage():
+    print("USAGE:", file=sys.stderr)
+    print("\t%s vHelix file in Maya .Ma format" % sys.argv[0], file=sys.stderr)
+    print(sys.stderr, "\t[-b\--box=100]", file=sys.stderr)
+    exit(1)
+
+
+if __name__ == '__main__':
+    if len(sys.argv) < 2:
+        print_usage()
+
+    opts = parse_options()
+    
+    source_file = opts['vHelix_file']
+    box_size = opts['box']
+    
+    export_oxDNA(source_file, box_size)