--- conflicted
+++ resolved
@@ -64,17 +64,10 @@
             strands[conf.strand[i]-1].add_nucleotide(base.Nucleotide(cm, a1, a3, b, b, v, Lv))
 
             # close strand 
-<<<<<<< HEAD
             next_bond=conf.bonds[i][1]
             if next_bond!=-1 and next_bond!=i+1:
                 if conf.strand[i]!=conf.strand[next_bond]:
                     print("Wrong bond arising between two different strands", file=sys.stderr)
-=======
-            next_bond = conf.bonds[i][1]
-            if next_bond != -1 and next_bond != i+1:
-                if conf.strand[i] != conf.strand[next_bond]:
-                    print >> sys.stderr, "Wrong bond arising between two different strands"
->>>>>>> 053d4511
                 else:
                     strands[conf.strand[i]-1].make_circular()
 
